--- conflicted
+++ resolved
@@ -73,11 +73,7 @@
 use crate::resolution::ValueFlags;
 use crate::sharding::ShardKey;
 use crate::string_merging::get_merged_string_output_address;
-<<<<<<< HEAD
-use crate::symbol::UnversionedSymbolName;
 use crate::symbol_db::RawSymbolName;
-=======
->>>>>>> 2db956e2
 use crate::symbol_db::SymbolDb;
 use crate::symbol_db::SymbolId;
 use hashbrown::HashMap;
@@ -2883,37 +2879,6 @@
     table_writer: &mut TableWriter,
     layout: &Layout,
 ) -> Result {
-<<<<<<< HEAD
-    for sym_def in &epilogue.dynamic_symbol_definitions {
-        let file_id = layout.symbol_db.file_id_for_symbol(sym_def.symbol_id);
-        let file_layout = &layout.file_layout(file_id);
-        match file_layout {
-            FileLayout::Object(object) => {
-                write_regular_object_dynamic_symbol_definition(
-                    sym_def,
-                    object,
-                    layout,
-                    &mut table_writer.dynsym_writer,
-                )?;
-
-                if let Some(versym) = table_writer.version_writer.versym.as_mut() {
-                    if let Some(version_out) = crate::slice::take_first_mut(versym) {
-                        // TODO: avoid rehashing
-                        let RawSymbolName {
-                            name_bytes,
-                            version_name,
-                            ..
-                        } = RawSymbolName::parse(sym_def.name);
-                        let version = layout
-                            .symbol_db
-                            .version_script
-                            .version_for_symbol(
-                                &UnversionedSymbolName::prehashed(name_bytes),
-                                version_name,
-                            )?
-                            .unwrap_or(object::elf::VER_NDX_GLOBAL);
-                        version_out.0.set(LittleEndian, version);
-=======
     let chunk_size =
         10.max(epilogue.dynamic_symbol_definitions.len() / 10 / rayon::current_num_threads());
 
@@ -2938,7 +2903,6 @@
                         if let Some(versym) = table_writer.versym.as_mut() {
                             write_symbol_version(versym, sym_def.version)?;
                         }
->>>>>>> 2db956e2
                     }
                     FileLayout::Dynamic(object) => {
                         write_copy_relocation_dynamic_symbol_definition(
