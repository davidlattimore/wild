--- conflicted
+++ resolved
@@ -68,13 +68,8 @@
         plt_entry.copy_from_slice(PLT_ENTRY_TEMPLATE);
         let plt_page_address = plt_address & DEFAULT_AARCH64_PAGE_IGNORED_MASK;
         let offset = got_address.wrapping_sub(plt_page_address);
-<<<<<<< HEAD
-        anyhow::ensure!(offset < (1 << 32), "PLT is more than 4GiB away from GOT");
+        ensure!(offset < (1 << 32), "PLT is more than 4GiB away from GOT");
         AArch64Instruction::Adr.write_to_value(
-=======
-        ensure!(offset < (1 << 32), "PLT is more than 4GiB away from GOT");
-        RelocationInstruction::Adr.write_to_value(
->>>>>>> 57a07708
             // The immediate value represents a distance in pages.
             offset / DEFAULT_AARCH64_PAGE_SIZE,
             false,
