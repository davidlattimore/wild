--- conflicted
+++ resolved
@@ -1332,53 +1332,26 @@
                 Ok(())
             },
         )
-<<<<<<< HEAD
-        .sub_option(
-            "aarch64elf",
-            "AArch64 ELF target",
-            |args, _modifier_stack, _value| {
-                args.arch = Architecture::AArch64;
-                Ok(())
-            },
-        )
-        .sub_option(
-            "aarch64linux",
-            "AArch64 ELF target (Linux)",
-            |args, _modifier_stack, _value| {
-                args.arch = Architecture::AArch64;
-                Ok(())
-            },
-        )
-        .sub_option(
-            "elf64lriscv",
-            "RISC-V 64-bit ELF target",
-            |args, _modifier_stack, _value| {
-                args.arch = Architecture::RISCV64;
-                Ok(())
-            },
-        )
+        .sub_option("aarch64elf", "AArch64 ELF target", |args, _| {
+            args.arch = Architecture::AArch64;
+            Ok(())
+        })
+        .sub_option("aarch64linux", "AArch64 ELF target (Linux)", |args, _| {
+            args.arch = Architecture::AArch64;
+            Ok(())
+        })
+        .sub_option("elf64lriscv", "RISC-V 64-bit ELF target", |args, _| {
+            args.arch = Architecture::RISCV64;
+            Ok(())
+        })
         .sub_option(
             "elf64loongarch",
             "LoongArch 64-bit ELF target",
-            |args, _modifier_stack, _value| {
+            |args, _| {
                 args.arch = Architecture::LoongArch64;
                 Ok(())
             },
         )
-=======
-        .sub_option("aarch64elf", "AArch64 ELF target", |args, _| {
-            args.arch = Architecture::AArch64;
-            Ok(())
-        })
-        .sub_option("aarch64linux", "AArch64 ELF target (Linux)", |args, _| {
-            args.arch = Architecture::AArch64;
-            Ok(())
-        })
-        .sub_option("elf64lriscv", "RISC-V 64-bit ELF target", |args, _| {
-            args.arch = Architecture::RISCV64;
-            Ok(())
-        })
->>>>>>> 3927cb93
         .execute(|_args, _modifier_stack, value| {
             bail!("-m {value} is not yet supported");
         });
