//! A handwritten parser for our arguments.
//!
//! We don't currently use a 3rd party library like clap for a few reasons. Firstly, we need to
//! support flags like `--push-state` and `--pop-state`. These need to push and pop a state stack
//! when they're parsed. Some of the other flags then need to manipulate the state of the top of the
//! stack. Positional arguments like input files and libraries to link, then need to have the
//! current state of the stack attached to that file.
//!
//! Secondly, long arguments need to also be accepted with a single '-' in addition to the more
//! common double-dash.
//!
//! Basically, we need to be able to parse arguments in the same way as the other linkers on the
//! platform that we're targeting.

use crate::alignment::Alignment;
use crate::arch::Architecture;
use crate::bail;
use crate::ensure;
use crate::error::Context as _;
use crate::error::Result;
use crate::input_data::FileId;
use crate::linker_script::maybe_forced_sysroot;
use crate::save_dir::SaveDir;
use jobserver::Acquired;
use jobserver::Client;
use rayon::ThreadPoolBuilder;
use std::num::NonZeroUsize;
use std::path::Path;
use std::path::PathBuf;
use std::str::FromStr;
use std::sync::Arc;
use std::sync::atomic::AtomicBool;
use std::sync::atomic::AtomicI64;
use std::sync::atomic::Ordering;

pub struct Args {
    pub(crate) arch: Architecture,
    pub(crate) lib_search_path: Vec<Box<Path>>,
    pub(crate) inputs: Vec<Input>,
    pub(crate) output: Arc<Path>,
    pub(crate) dynamic_linker: Option<Box<Path>>,
    pub num_threads: Option<NonZeroUsize>,
    pub(crate) strip_all: bool,
    pub(crate) strip_debug: bool,
    pub(crate) prepopulate_maps: bool,
    pub(crate) sym_info: Option<String>,
    pub(crate) merge_strings: bool,
    pub(crate) debug_fuel: Option<AtomicI64>,
    pub(crate) validate_output: bool,
    pub(crate) version_script_path: Option<PathBuf>,
    pub(crate) debug_address: Option<u64>,
    pub(crate) write_layout: bool,
    pub(crate) should_write_eh_frame_hdr: bool,
    pub(crate) write_trace: bool,
    pub(crate) wrap: Vec<String>,
    pub(crate) rpath: Option<String>,
    pub(crate) soname: Option<String>,
    pub(crate) files_per_group: Option<u32>,
    pub(crate) exclude_libs: bool,
    pub(crate) gc_sections: bool,
    pub(crate) should_fork: bool,
    pub(crate) build_id: BuildIdOption,
    pub(crate) file_write_mode: Option<FileWriteMode>,
    pub(crate) no_undefined: bool,
    pub(crate) allow_shlib_undefined: bool,
    pub(crate) needs_origin_handling: bool,
    pub(crate) needs_nodelete_handling: bool,
    pub(crate) allow_copy_relocations: bool,
    pub(crate) sysroot: Option<Box<Path>>,
    pub(crate) undefined: Vec<String>,
    pub(crate) relro: bool,
    pub(crate) entry: Option<String>,
    pub(crate) export_all_dynamic_symbols: bool,
    pub(crate) export_list: Vec<String>,
    pub(crate) export_list_path: Option<PathBuf>,

    /// If set, GC stats will be written to the specified filename.
    pub(crate) write_gc_stats: Option<PathBuf>,

    /// If set, and we're writing GC stats, then ignore any input files that contain any of the
    /// specified substrings.
    pub(crate) gc_stats_ignore: Vec<String>,

    /// If `Some`, then we'll time how long each phase takes. We'll also measure the specified
    /// counters, if any.
    pub(crate) time_phase_options: Option<Vec<CounterKind>>,

    pub(crate) verbose_gc_stats: bool,

    pub(crate) save_dir: SaveDir,
    pub(crate) print_allocations: Option<FileId>,
    pub(crate) execstack: bool,
    pub(crate) verify_allocation_consistency: bool,
    pub(crate) should_print_version: bool,
    pub(crate) demangle: bool,
    pub(crate) got_plt_syms: bool,
    pub(crate) b_symbolic: BSymbolicKind,
    pub(crate) relax: bool,
    pub(crate) unresolved_symbols: UnresolvedSymbols,
    pub(crate) error_unresolved_symbols: bool,
    pub(crate) allow_multiple_definitions: bool,

    output_kind: Option<OutputKind>,
    pub(crate) is_dynamic_executable: AtomicBool,
    relocation_model: RelocationModel,

    /// The number of actually available threads (considering jobserver)
    pub(crate) available_threads: NonZeroUsize,

    jobserver_client: Option<Client>,
}

#[derive(Clone, Copy)]
pub enum CounterKind {
    Cycles,
    Instructions,
    CacheMisses,
    BranchMisses,
    PageFaults,
    PageFaultsMinor,
    PageFaultsMajor,
    L1dRead,
    L1dMiss,
}

/// Represents a command-line argument that specifies the number of threads to use,
/// triggering activation of the thread pool.
pub struct ActivatedArgs {
    pub args: Args,
    _jobserver_tokens: Vec<Acquired>,
}

#[derive(Debug)]
pub(crate) enum BuildIdOption {
    None,
    Fast,
    Hex(Vec<u8>),
    Uuid,
}

#[derive(Debug, Clone, Copy, PartialEq, Eq)]
pub(crate) enum OutputKind {
    StaticExecutable(RelocationModel),
    DynamicExecutable(RelocationModel),
    SharedObject,
}

#[derive(Debug, Clone, Copy, PartialEq, Eq)]
pub(crate) enum RelocationModel {
    NonRelocatable,
    Relocatable,
}

#[derive(Debug, Clone, Copy, PartialEq, Eq)]
pub(crate) enum FileWriteMode {
    /// The existing output file, if any, will be unlinked (deleted) and a new file with the same
    /// name put in its place. Any hard links to the file will not be affected.
    UnlinkAndReplace,

    /// The existing output file, if any, will be edited in-place. Any hard links to the file will
    /// update accordingly. If the file is locked due to currently being executed, then our write
    /// will fail.
    UpdateInPlace,
}

#[derive(Debug, Eq, PartialEq, Clone, Copy)]
pub(crate) struct Modifiers {
    /// Whether shared objects should only be linked if they're referenced.
    pub(crate) as_needed: bool,

    /// Whether we're currently allowed to link against shared libraries.
    pub(crate) allow_shared: bool,

    /// Whether object files in archives should be linked even if they do not contain symbols that
    /// are referenced.
    pub(crate) whole_archive: bool,

    /// Whether archive semantics should be applied even for regular objects.
    pub(crate) archive_semantics: bool,
}

#[derive(Debug, Eq, PartialEq)]
pub(crate) struct Input {
    pub(crate) spec: InputSpec,
    /// A directory to search first. Only present when the input came from a linker script, in which
    /// case this is the directory containing the linker script.
    pub(crate) search_first: Option<PathBuf>,
    pub(crate) modifiers: Modifiers,
}

#[derive(Debug, Eq, PartialEq)]
pub(crate) enum InputSpec {
    File(Box<Path>),
    Lib(Box<str>),
}

#[derive(Debug, Eq, PartialEq)]
pub(crate) enum BSymbolicKind {
    None,
    All,
    Functions,
    NonWeakFunctions,
    NonWeak,
}

#[derive(Debug, Eq, PartialEq)]
pub(crate) enum UnresolvedSymbols {
    /// Report all unresolved symbols.
    ReportAll,

    /// Ignore unresolved symbols in shared libraries.
    IgnoreInSharedLibs,

    /// Ignore unresolved symbols in object files.
    IgnoreInObjectFiles,

    /// Ignore all unresolved symbols.
    IgnoreAll,
}

pub const WILD_UNSUPPORTED_ENV: &str = "WILD_UNSUPPORTED";
pub const VALIDATE_ENV: &str = "WILD_VALIDATE_OUTPUT";
pub const WRITE_LAYOUT_ENV: &str = "WILD_WRITE_LAYOUT";
pub const WRITE_TRACE_ENV: &str = "WILD_WRITE_TRACE";
pub const REFERENCE_LINKER_ENV: &str = "WILD_REFERENCE_LINKER";
pub(crate) const FILES_PER_GROUP_ENV: &str = "WILD_FILES_PER_GROUP";

/// Set this environment variable if you get a failure during writing due to too much or too little
/// space being allocated to some section. When set, each time we allocate during layout, we'll
/// check that what we're doing is consistent with writing and fail in a more easy to debug way. i.e
/// we'll report the particular combination of value flags, resolution flags etc that triggered the
/// inconsistency.
pub(crate) const WRITE_VERIFY_ALLOCATIONS_ENV: &str = "WILD_VERIFY_ALLOCATIONS";

// These flags don't currently affect our behaviour. TODO: Assess whether we should error or warn if
// these are given. This is tricky though. On the one hand we want to be a drop-in replacement for
// other linkers. On the other, we should perhaps somehow let the user know that we don't support a
// feature.
const SILENTLY_IGNORED_FLAGS: &[&str] = &[
    // Just like other modern linkers, we don't need groups in order to resolve cycles.
    "start-group",
    "end-group",
    "(",
    ")",
    // TODO: This is supposed to suppress built-in search paths, but I don't think we have any
    // built-in search paths. Perhaps we should?
    "nostdlib",
    // TODO
    "no-undefined-version",
    "fatal-warnings",
    "color-diagnostics",
    "undefined-version",
    "sort-common",
    "stats",
];

const IGNORED_FLAGS: &[&str] = &[
    "gdb-index",
    "disable-new-dtags",
    "fix-cortex-a53-835769",
    "fix-cortex-a53-843419",
];

// These flags map to the default behavior of the linker.
const DEFAULT_FLAGS: &[&str] = &[
    "no-call-graph-profile-sort",
    "no-copy-dt-needed-entries",
    "no-add-needed",
    "discard-locals",
    "X",  // alias for --discard-locals
    "EL", // little endian
    "enable-new-dtags",
];

impl Default for Args {
    fn default() -> Self {
        Args {
            arch: default_target_arch(),

            lib_search_path: Vec::new(),
            inputs: Vec::new(),
            output: Arc::from(Path::new("a.out")),
            is_dynamic_executable: AtomicBool::new(false),
            dynamic_linker: None,
            output_kind: None,
            time_phase_options: None,
            num_threads: None,
            strip_all: false,
            strip_debug: false,
            // For now, we default to --gc-sections. This is different to other linkers, but other than
            // being different, there doesn't seem to be any downside to doing this. We don't currently do
            // any less work if we're not GCing sections, but do end up writing more, so --no-gc-sections
            // will almost always be as slow or slower than --gc-sections. For that reason, the latter is
            // probably a good default.
            gc_sections: true,
            prepopulate_maps: false,
            sym_info: None,
            merge_strings: true,
            allow_copy_relocations: true,
            debug_fuel: None,
            validate_output: std::env::var(VALIDATE_ENV).is_ok_and(|v| v == "1"),
            write_layout: std::env::var(WRITE_LAYOUT_ENV).is_ok_and(|v| v == "1"),
            write_trace: std::env::var(WRITE_TRACE_ENV).is_ok_and(|v| v == "1"),
            verify_allocation_consistency: std::env::var(WRITE_VERIFY_ALLOCATIONS_ENV)
                .is_ok_and(|v| v == "1"),
            print_allocations: std::env::var("WILD_PRINT_ALLOCATIONS")
                .ok()
                .and_then(|s| s.parse().ok())
                .map(FileId::from_encoded),
            relocation_model: RelocationModel::NonRelocatable,
            version_script_path: None,
            debug_address: None,
            should_write_eh_frame_hdr: false,
            write_gc_stats: None,
            wrap: Vec::new(),
            gc_stats_ignore: Vec::new(),
            verbose_gc_stats: false,
            rpath: None,
            soname: None,
            execstack: false,
            should_fork: true,
            needs_origin_handling: false,
            needs_nodelete_handling: false,
            file_write_mode: None,
            build_id: BuildIdOption::None,
            files_per_group: None,
            exclude_libs: false,
            no_undefined: false,
            allow_shlib_undefined: false,
            should_print_version: false,
            sysroot: None,
            save_dir: Default::default(),
            demangle: true,
            undefined: Vec::new(),
            relro: true,
            entry: None,
            b_symbolic: BSymbolicKind::None,
            export_all_dynamic_symbols: false,
            export_list: Vec::new(),
            export_list_path: None,
            got_plt_syms: false,
            relax: true,
            jobserver_client: None,
            available_threads: NonZeroUsize::new(1).unwrap(),
            unresolved_symbols: UnresolvedSymbols::ReportAll,
            error_unresolved_symbols: true,
            allow_multiple_definitions: false,
        }
    }
}

// Parse the supplied input arguments, which should not include the program name.
pub(crate) fn parse<F: Fn() -> I, S: AsRef<str>, I: Iterator<Item = S>>(input: F) -> Result<Args> {
    use crate::input_data::MAX_FILES_PER_GROUP;

    // SAFETY: Should be called early before other descriptors are opened and
    // so we open it before the arguments are parsed (can open a file).
    let jobserver_client = unsafe { Client::from_env() };

    let files_per_group = std::env::var(FILES_PER_GROUP_ENV)
        .ok()
        .map(|s| s.parse())
        .transpose()?;

    if let Some(x) = files_per_group {
        ensure!(
            x <= MAX_FILES_PER_GROUP,
            "{FILES_PER_GROUP_ENV}={x} but maximum is {MAX_FILES_PER_GROUP}"
        );
    }

    let mut args = Args {
        files_per_group,
        jobserver_client,
        ..Default::default()
    };

    let mut unrecognised = Vec::new();

    args.save_dir = SaveDir::new(&input)?;

    let mut input = input();

    let mut modifier_stack = vec![Modifiers::default()];

    if std::env::var(REFERENCE_LINKER_ENV).is_ok() {
        args.write_layout = true;
        args.write_trace = true;
    }
    let mut arg_num = 0;
    while let Some(arg) = input.next() {
        arg_num += 1;
        let arg = arg.as_ref();

        fn strip_option(arg: &str) -> Option<&str> {
            arg.strip_prefix("--").or(arg.strip_prefix('-'))
        }
        let long_arg_eq = |option: &str| {
            assert!(
                !option.starts_with('-'),
                "option cannot start with a dash: `{option}`"
            );
            strip_option(arg) == Some(option)
        };
        let long_arg_split_prefix = |option: &str| -> Option<&str> {
            assert!(!option.starts_with('-'));
            assert!(option.ends_with('='));
            strip_option(arg).and_then(|stripped_arg| stripped_arg.strip_prefix(option))
        };
        let mut get_next_argument = |arg_name| -> Result<S> {
            input
                .next()
                .context(format!("Missing argument to {arg_name}"))
        };
        // This allows parsing both `--{option} {value}` and `--{option}={value}` patterns.
        let mut get_option_value = |option: &str| -> Option<String> {
            if let Some(value) = long_arg_split_prefix(&format!("{option}=")) {
                Some(value.to_owned())
            } else if long_arg_eq(option) {
                Some(get_next_argument(arg).ok()?.as_ref().to_owned())
            } else {
                None
            }
        };

        let mut handle_z_option = |arg: &str| -> Result {
            match arg {
                "now" => {}
                "origin" => args.needs_origin_handling = true,
                "relro" => args.relro = true,
                "norelro" => args.relro = false,
                "notext" => {}
                "nostart-stop-gc" => {}
                "execstack" => args.execstack = true,
                "noexecstack" => args.execstack = false,
                "nocopyreloc" => args.allow_copy_relocations = false,
                "nodelete" => args.needs_nodelete_handling = true,
                "defs" => args.no_undefined = true,
<<<<<<< HEAD
                "undefs" => args.no_undefined = false,
                "muldefs" => args.allow_multiple_definitions = true,
                "undefs" => args.no_undefined = false,
=======
                "muldefs" => args.allow_multiple_definitions = true,
>>>>>>> df797747
                _ => {
                    warn_unsupported(&format!("-z {arg}"))?;
                    // TODO: Handle these
                }
            }
            Ok(())
        };
        let mut handle_r_option = |value: &str| {
            // For compatibility reasons, if the -R option is directory, it is treated as the -rpath option,
            // otherwise it is a separate option --just-symbols.
            if Path::new(value).is_file() {
                unrecognised.push(format!("`-R,{value}(filename)`"));
            } else {
                append_rpath(&mut args.rpath, value);
            }
        };

        if let Some(rest) = arg.strip_prefix("-L") {
            let handle_sysroot = |path| {
                args.sysroot
                    .as_ref()
                    .and_then(|sysroot| maybe_forced_sysroot(path, sysroot))
                    .unwrap_or_else(|| Box::from(path))
            };

            let dir = if rest.is_empty() {
                handle_sysroot(Path::new(get_next_argument(arg)?.as_ref()))
            } else {
                handle_sysroot(Path::new(rest))
            };

            args.save_dir.handle_file(rest)?;

            args.lib_search_path.push(dir);
        } else if let Some(rest) = arg.strip_prefix("-l") {
            let spec = if let Some(stripped) = rest.strip_prefix(':') {
                InputSpec::File(Box::from(Path::new(stripped)))
            } else {
                InputSpec::Lib(Box::from(rest))
            };
            args.inputs.push(Input {
                spec,
                search_first: None,
                modifiers: *modifier_stack.last().unwrap(),
            });
        } else if long_arg_eq("static") || long_arg_eq("Bstatic") {
            modifier_stack.last_mut().unwrap().allow_shared = false;
        } else if long_arg_eq("Bdynamic") {
            modifier_stack.last_mut().unwrap().allow_shared = true;
        } else if long_arg_eq("Bsymbolic-functions") {
            args.b_symbolic = BSymbolicKind::Functions;
        } else if long_arg_eq("Bsymbolic-non-weak-functions") {
            args.b_symbolic = BSymbolicKind::NonWeakFunctions;
        } else if long_arg_eq("Bsymbolic-non-weak") {
            args.b_symbolic = BSymbolicKind::NonWeak;
        } else if long_arg_eq("Bsymbolic") {
            args.b_symbolic = BSymbolicKind::All;
        } else if long_arg_eq("Bno-symbolic") {
            args.b_symbolic = BSymbolicKind::None;
        } else if long_arg_eq("allow-multiple-definition") {
            args.allow_multiple_definitions = true;
        } else if arg == "-o" {
            args.output = get_next_argument(arg).map(|a| Arc::from(Path::new(a.as_ref())))?;
        } else if let Some(value) = get_option_value("dynamic-linker") {
            args.is_dynamic_executable.store(true, Ordering::Relaxed);
            args.dynamic_linker = Some(Box::from(Path::new(&value)));
        } else if long_arg_eq("no-dynamic-linker") {
            args.dynamic_linker = None;
        } else if let Some(style) = long_arg_split_prefix("hash-style=") {
            // We don't technically support both hash styles, but if requested to do both, we just
            // do GNU, which we do support.
            if style != "gnu" && style != "both" {
                bail!("Unsupported hash-style `{style}`");
            }
            // Since we currently only support GNU hash, there's no state to update.
        } else if let Some(value) = get_option_value("entry") {
            args.entry = Some(value);
        } else if arg == "-e" {
            args.entry = Some(get_next_argument(arg)?.as_ref().to_owned());
        } else if long_arg_eq("build-id") {
            args.build_id = BuildIdOption::Fast;
        } else if let Some(build_id_value) = long_arg_split_prefix("build-id=") {
            args.build_id = match build_id_value {
                "none" => BuildIdOption::None,
                "fast" | "md5" | "sha1" => BuildIdOption::Fast,
                "uuid" => BuildIdOption::Uuid,
                s if s.starts_with("0x") || s.starts_with("0X") => {
                    let hex_string = &s[2..];
                    let decoded_bytes = hex::decode(hex_string)
                        .with_context(|| format!("Invalid Hex Build Id `0x{hex_string}`"))?;
                    BuildIdOption::Hex(decoded_bytes)
                }
                s => bail!(
                    "Invalid build-id value `{s}` valid values are `none`, `fast`, `md5`, `sha1` and `uuid`"
                ),
            };
        } else if let Some(value) = long_arg_split_prefix("icf=") {
            match value {
                "none" => {}
                other => warn_unsupported(&format!("--icf={other}"))?,
            }
        } else if let Some(rest) = long_arg_split_prefix("time=") {
            args.time_phase_options = Some(parse_time_phase_options(rest)?);
        } else if long_arg_eq("time") {
            args.time_phase_options = Some(Vec::new());
        } else if let Some(rest) = long_arg_split_prefix("threads=") {
            args.num_threads = Some(NonZeroUsize::try_from(rest.parse::<usize>()?)?);
        } else if long_arg_eq("threads") {
            // Default behaviour (multiple threads)
            args.num_threads = None;
        } else if let Some(rest) = long_arg_split_prefix("thread-count=") {
            args.num_threads = Some(NonZeroUsize::try_from(rest.parse::<usize>()?)?);
        } else if let Some(value) = get_option_value("exclude-libs") {
            if value != "ALL" {
                warn_unsupported("--exclude-libs other than ALL")?;
            }
            args.exclude_libs = true;
        } else if long_arg_eq("no-threads") {
            args.num_threads = Some(NonZeroUsize::new(1).unwrap());
        } else if long_arg_eq("strip-all") || arg == "-s" {
            args.strip_all = true;
            args.strip_debug = true;
        } else if long_arg_eq("strip-debug") || arg == "-S" {
            args.strip_debug = true;
        } else if long_arg_eq("gc-sections") {
            args.gc_sections = true;
        } else if long_arg_eq("no-gc-sections") {
            args.gc_sections = false;
        } else if long_arg_eq("no-fork") {
            args.should_fork = false;
        } else if long_arg_eq("update-in-place") {
            args.file_write_mode = Some(FileWriteMode::UpdateInPlace);
        } else if arg == "-m" {
            let arg_value = get_next_argument(arg)?;
            let arg_value = arg_value.as_ref();
            args.arch = Architecture::from_str(arg_value)?;
        } else if let Some(arg_value) = arg.strip_prefix("-m") {
            args.arch = Architecture::from_str(arg_value)?;
        } else if long_arg_eq("EB") {
            bail!("Big-endian target is not supported");
        } else if arg == "-z" {
            handle_z_option(get_next_argument(arg)?.as_ref())?;
        } else if let Some(value) = get_option_value("wrap") {
            args.wrap.push(value);
        } else if let Some(arg) = arg.strip_prefix("-z") {
            handle_z_option(arg)?;
        } else if let Some(_rest) = arg.strip_prefix("-O") {
            // We don't use opt-level for now.
        } else if long_arg_eq("prepopulate-maps") {
            args.prepopulate_maps = true;
        } else if long_arg_eq("sym-info") {
            args.sym_info = input.next().map(|a| a.as_ref().to_owned());
        } else if long_arg_eq("as-needed") {
            modifier_stack.last_mut().unwrap().as_needed = true;
        } else if long_arg_eq("no-as-needed") {
            modifier_stack.last_mut().unwrap().as_needed = false;
        } else if long_arg_eq("whole-archive") {
            modifier_stack.last_mut().unwrap().whole_archive = true;
        } else if long_arg_eq("no-whole-archive") {
            modifier_stack.last_mut().unwrap().whole_archive = false;
        } else if long_arg_eq("start-lib") {
            modifier_stack.last_mut().unwrap().archive_semantics = true;
        } else if long_arg_eq("end-lib") {
            modifier_stack.last_mut().unwrap().archive_semantics = false;
        } else if long_arg_eq("push-state") {
            modifier_stack.push(*modifier_stack.last().unwrap());
        } else if long_arg_eq("pop-state") {
            modifier_stack.pop();
            // We put the initial value on the stack, so if it's ever empty, then the arguments
            // are invalid.
            if modifier_stack.is_empty() {
                bail!("Mismatched --pop-state");
            }
        } else if let Some(script) = get_option_value("version-script") {
            args.save_dir.handle_file(&script)?;
            args.version_script_path = Some(PathBuf::from(script));
        } else if let Some(script) = get_option_value("script") {
            args.save_dir.handle_file(&script)?;
            args.add_script(&script);
        } else if arg == "-T" {
            let script = get_next_argument(arg)?;
            args.save_dir.handle_file(script.as_ref())?;
            args.add_script(script.as_ref());
        } else if let Some(rest) = arg.strip_prefix("-T") {
            args.save_dir.handle_file(rest)?;
            args.add_script(rest);
        } else if let Some(value) = get_option_value("rpath") {
            append_rpath(&mut args.rpath, &value);
        } else if arg == "-R" {
            handle_r_option(get_next_argument(arg)?.as_ref());
        } else if let Some(rest) = arg.strip_prefix("-R") {
            handle_r_option(rest);
        } else if long_arg_eq("no-string-merge") {
            args.merge_strings = false;
        } else if long_arg_eq("pie") {
            args.relocation_model = RelocationModel::Relocatable;
        } else if long_arg_eq("no-pie") {
            args.relocation_model = RelocationModel::NonRelocatable;
        } else if long_arg_eq("eh-frame-hdr") {
            args.should_write_eh_frame_hdr = true;
        } else if long_arg_eq("shared") || long_arg_eq("Bshareable") {
            args.output_kind = Some(OutputKind::SharedObject);
        } else if long_arg_eq("export-dynamic") || arg == "-E" {
            args.export_all_dynamic_symbols = true;
        } else if long_arg_eq("no-export-dynamic") {
            args.export_all_dynamic_symbols = false;
        } else if let Some(value) = get_option_value("export-dynamic-symbol") {
            args.export_list.push(value);
        } else if let Some(value) = get_option_value("export-dynamic-symbol-list") {
            args.export_list_path = Some(PathBuf::from(&value));
        } else if let Some(value) = get_option_value("dynamic-list") {
            args.b_symbolic = BSymbolicKind::All;
            args.export_list_path = Some(PathBuf::from(&value));
        } else if let Some(value) = get_option_value("soname") {
            args.soname = Some(value);
        } else if arg == "-h" {
            args.soname = Some(get_next_argument(arg)?.as_ref().to_owned());
        } else if let Some(rest) = arg.strip_prefix("-h") {
            args.soname = Some(rest.to_owned());
        } else if long_arg_split_prefix("plugin-opt=").is_some() {
            // TODO: Implement support for linker plugins.
        } else if long_arg_eq("plugin") {
            let other = get_next_argument(arg)?.as_ref().to_owned();
            warn_unsupported(&format!("--plugin {other}"))?;
        } else if let Some(rest) = long_arg_split_prefix("dependency-file=") {
            warn_unsupported(&format!("--dependency-file={rest}"))?;
        } else if long_arg_eq("rpath-link") {
            // TODO
            input.next();
        } else if long_arg_eq("validate-output") {
            args.validate_output = true;
        } else if long_arg_eq("write-layout") {
            args.write_layout = true;
        } else if long_arg_eq("write-trace") {
            args.write_trace = true;
        } else if let Some(rest) = long_arg_split_prefix("write-gc-stats=") {
            args.write_gc_stats = Some(PathBuf::from(rest));
        } else if let Some(rest) = long_arg_split_prefix("gc-stats-ignore=") {
            args.gc_stats_ignore.push(rest.to_owned());
        } else if long_arg_eq("version") || arg == "-v" {
            args.should_print_version = true;
        } else if long_arg_eq("verbose-gc-stats") {
            args.verbose_gc_stats = true;
        } else if let Some(rest) = long_arg_split_prefix("debug-address=") {
            args.debug_address = Some(parse_number(rest).context("Invalid --debug-address")?);
        } else if let Some(rest) = long_arg_split_prefix("debug-fuel=") {
            args.debug_fuel = Some(AtomicI64::new(rest.parse()?));
            // Using debug fuel with more than one thread would likely give non-deterministic
            // results.
            args.num_threads = Some(NonZeroUsize::new(1).unwrap());
        } else if long_arg_eq("allow-shlib-undefined") {
            args.allow_shlib_undefined = true;
        } else if long_arg_eq("no-allow-shlib-undefined") {
            args.allow_shlib_undefined = false;
        } else if let Some(rest) = get_option_value("unresolved-symbols") {
            match rest.as_str() {
                "report-all" => {
                    args.unresolved_symbols = UnresolvedSymbols::ReportAll;
                }
                "ignore-in-shared-libs" => {
                    args.unresolved_symbols = UnresolvedSymbols::IgnoreInSharedLibs;
                }
                "ignore-in-object-files" => {
                    args.unresolved_symbols = UnresolvedSymbols::IgnoreInObjectFiles;
                }
                "ignore-all" => {
                    args.unresolved_symbols = UnresolvedSymbols::IgnoreAll;
                }
                _ => bail!("Invalid unresolved-symbols value {rest}"),
            }
        } else if long_arg_eq("error-unresolved-symbols") {
            args.error_unresolved_symbols = true;
        } else if long_arg_eq("warn-unresolved-symbols") {
            args.error_unresolved_symbols = false;
        } else if long_arg_eq("no-undefined") {
            args.no_undefined = true;
        } else if let Some(rest) = long_arg_split_prefix("undefined=") {
            args.undefined.push(rest.to_owned());
        } else if let Some(rest) = arg.strip_prefix("-u") {
            if rest.is_empty() {
                args.undefined
                    .push(get_next_argument(arg)?.as_ref().to_owned());
            } else {
                args.undefined.push(rest.to_owned());
            }
        } else if long_arg_eq("demangle") {
            args.demangle = true;
        } else if long_arg_eq("no-demangle") {
            args.demangle = false;
        } else if long_arg_eq("got-plt-syms") {
            args.got_plt_syms = true;
        } else if long_arg_eq("relax") {
            args.relax = true;
        } else if long_arg_eq("no-relax") {
            args.relax = false;
        } else if let Some(path) = arg.strip_prefix('@') {
            if input.next().is_some() || arg_num > 1 {
                bail!("Mixing of @{{filename}} and regular arguments isn't supported");
            }
            return parse_from_argument_file(Path::new(path));
        } else if long_arg_eq("help") {
            // The following listing is something autoconf detection relies on.
            println!("wild: supported targets: elf64-x86-64 elf64-littleaarch64 elf64-littleriscv");
            println!("wild: supported emulations: elf_x86_64 aarch64elf elf64lriscv");
            println!();
            bail!("Sorry, help isn't implemented yet");
        } else if strip_option(arg)
            .is_some_and(|stripped_arg| DEFAULT_FLAGS.contains(&stripped_arg))
        {
            // These flags are mapped to the default behaviour of the linker.
        } else if strip_option(arg)
            .is_some_and(|stripped_arg| IGNORED_FLAGS.contains(&stripped_arg))
        {
            warn_unsupported(arg)?;
        } else if strip_option(arg)
            .is_some_and(|stripped_arg| SILENTLY_IGNORED_FLAGS.contains(&stripped_arg))
        {
        } else if let Some(sysroot) = long_arg_split_prefix("sysroot=") {
            args.save_dir.handle_file(sysroot)?;
            let sysroot = std::fs::canonicalize(sysroot).unwrap_or_else(|_| PathBuf::from(sysroot));
            args.sysroot = Some(Box::from(sysroot.as_path()));
            for path in &mut args.lib_search_path {
                if let Some(new_path) = maybe_forced_sysroot(path, &sysroot) {
                    *path = new_path;
                }
            }
        } else if arg.starts_with('-') {
            unrecognised.push(format!("`{arg}`"));
        } else {
            args.save_dir.handle_file(arg)?;
            args.inputs.push(Input {
                spec: InputSpec::File(Box::from(Path::new(arg))),
                search_first: None,
                modifiers: *modifier_stack.last().unwrap(),
            });
        }
    }

    if !unrecognised.is_empty() {
        bail!("Unrecognised argument(s): {}", unrecognised.join(" "));
    }

    // Copy relocations are only permitted when building executables.
    if args.output_kind() == OutputKind::SharedObject {
        args.allow_copy_relocations = false;
    }

    Ok(args)
}

const fn default_target_arch() -> Architecture {
    // We default to targeting the architecture that we're running on. We don't support running on
    // architectures that we can't target.
    #[cfg(target_arch = "x86_64")]
    {
        Architecture::X86_64
    }
    #[cfg(target_arch = "aarch64")]
    {
        Architecture::AArch64
    }
    #[cfg(target_arch = "riscv64")]
    {
        Architecture::RISCV64
    }
}

fn parse_from_argument_file(path: &Path) -> Result<Args> {
    let contents = std::fs::read_to_string(path)
        .with_context(|| format!("Failed to read arguments from file `{}`", path.display()))?;
    let arguments = arguments_from_string(&contents)?;
    parse(|| arguments.iter())
}

impl Args {
    pub fn parse<F: Fn() -> I, S: AsRef<str>, I: Iterator<Item = S>>(input: F) -> Result<Args> {
        parse(input)
    }

    pub(crate) fn base_address(&self) -> u64 {
        if self.is_relocatable() {
            0
        } else {
            crate::elf::NON_PIE_START_MEM_ADDRESS
        }
    }

    /// Uses 1 debug fuel, returning how much fuel remains. Debug fuel is intended to be used when
    /// debugging certain kinds of bugs, so this function isn't normally referenced. To use it, the
    /// caller should take a different branch depending on whether the value is still positive. You
    /// can then do a binary search.
    pub(crate) fn use_debug_fuel(&self) -> i64 {
        let Some(fuel) = self.debug_fuel.as_ref() else {
            return i64::MAX;
        };
        fuel.fetch_sub(1, std::sync::atomic::Ordering::AcqRel) - 1
    }

    /// Returns whether there was sufficient fuel. If the last bit of fuel was used, then calls
    /// `last_cb`.
    #[allow(unused)]
    pub(crate) fn use_debug_fuel_on_last(&self, last_cb: impl FnOnce()) -> bool {
        match self.use_debug_fuel() {
            1.. => true,
            0 => {
                last_cb();
                true
            }
            _ => false,
        }
    }

    pub(crate) fn needs_dynsym(&self) -> bool {
        self.output_kind().needs_dynsym()
    }

    pub(crate) fn is_relocatable(&self) -> bool {
        self.output_kind().is_relocatable()
    }

    /// Returns whether we need a dynamic section.
    pub(crate) fn needs_dynamic(&self) -> bool {
        self.output_kind().needs_dynamic()
    }

    #[allow(dead_code)]
    pub(crate) fn should_debug_address(&self, address: u64) -> bool {
        self.debug_address
            .is_some_and(|a| address >= a && address < a + 8)
    }

    pub(crate) fn should_output_symbol_versions(&self) -> bool {
        matches!(
            self.output_kind(),
            OutputKind::DynamicExecutable(_) | OutputKind::SharedObject
        )
    }

    pub(crate) fn trace_span_for_file(
        &self,
        file_id: FileId,
    ) -> Option<tracing::span::EnteredSpan> {
        let should_trace = self.print_allocations == Some(file_id);
        should_trace.then(|| tracing::trace_span!(crate::debug_trace::TRACE_SPAN_NAME).entered())
    }

    pub fn should_fork(&self) -> bool {
        self.should_fork
    }

    pub(crate) fn output_kind(&self) -> OutputKind {
        self.output_kind.unwrap_or({
            if self.is_dynamic_executable.load(Ordering::Relaxed) {
                OutputKind::DynamicExecutable(self.relocation_model)
            } else {
                OutputKind::StaticExecutable(self.relocation_model)
            }
        })
    }

    pub(crate) fn loadable_segment_alignment(&self) -> Alignment {
        match self.arch {
            Architecture::X86_64 => Alignment { exponent: 12 },
            Architecture::AArch64 => Alignment { exponent: 16 },
            Architecture::RISCV64 => Alignment { exponent: 12 },
        }
    }

    /// Adds a linker script to our outputs. Note, this is only called for scripts specified via
    /// flags like -T. Where a linker script is just listed as an argument, this won't be called.
    fn add_script(&mut self, path: &str) {
        self.inputs.push(Input {
            spec: InputSpec::File(Box::from(Path::new(path))),
            search_first: None,
            modifiers: Modifiers::default(),
        });
    }

    /// Sets up the thread pool, using the explicit number of threads if specified,
    /// or falling back to the jobserver protocol if available.
    ///
    /// https://www.gnu.org/software/make/manual/html_node/POSIX-Jobserver.html
    pub fn activate_thread_pool(mut self) -> Result<ActivatedArgs> {
        let mut tokens = Vec::new();
        self.available_threads = self.num_threads.unwrap_or_else(|| {
            if let Some(client) = &self.jobserver_client {
                while let Ok(Some(acquired)) = client.try_acquire() {
                    tokens.push(acquired);
                }
                tracing::trace!(count = tokens.len(), "Acquired jobserver tokens");
                // Our parent "holds" one jobserver token, add it.
                NonZeroUsize::new((tokens.len() + 1).max(1)).unwrap()
            } else {
                std::thread::available_parallelism().unwrap_or(NonZeroUsize::new(1).unwrap())
            }
        });

        // The pool might be already initialized, suppress the error intentionally.
        let _ = ThreadPoolBuilder::new()
            .num_threads(self.available_threads.get())
            .build_global();

        Ok(ActivatedArgs {
            args: self,
            _jobserver_tokens: tokens,
        })
    }
}

fn parse_number(s: &str) -> Result<u64> {
    if let Some(s) = s.strip_prefix("0x") {
        Ok(u64::from_str_radix(s, 16)?)
    } else {
        Ok(s.parse::<u64>()?)
    }
}

fn append_rpath(rpath: &mut Option<String>, rpath_value: &str) {
    if let Some(rpath) = &mut *rpath {
        rpath.push(':');
        rpath.push_str(rpath_value);
    } else {
        *rpath = Some(rpath_value.to_string());
    }
}

impl Default for Modifiers {
    fn default() -> Self {
        Self {
            as_needed: false,
            allow_shared: true,
            whole_archive: false,
            archive_semantics: false,
        }
    }
}

impl OutputKind {
    pub(crate) fn is_executable(self) -> bool {
        !matches!(self, OutputKind::SharedObject)
    }

    pub(crate) fn is_shared_object(self) -> bool {
        matches!(self, OutputKind::SharedObject)
    }

    pub(crate) fn is_static_executable(self) -> bool {
        matches!(self, OutputKind::StaticExecutable(_))
    }

    pub(crate) fn is_relocatable(self) -> bool {
        matches!(
            self,
            OutputKind::StaticExecutable(RelocationModel::Relocatable)
                | OutputKind::DynamicExecutable(RelocationModel::Relocatable)
                | OutputKind::SharedObject
        )
    }

    pub(crate) fn needs_dynsym(self) -> bool {
        matches!(
            self,
            OutputKind::DynamicExecutable(_)
                | OutputKind::SharedObject
                // It seems a bit weird to have dynsym in a static-PIE binary, but that's what GNU
                // ld does. It just doesn't have any symbols besides the undefined symbol.
                | OutputKind::StaticExecutable(RelocationModel::Relocatable)
        )
    }

    fn needs_dynamic(self) -> bool {
        self != OutputKind::StaticExecutable(RelocationModel::NonRelocatable)
    }
}

/// Parses arguments from a string, handling quoting, escapes etc.
/// All arguments must be surrounded by a white space.
fn arguments_from_string(input: &str) -> Result<Vec<String>> {
    const QUOTES: [char; 2] = ['\'', '"'];

    let mut out = Vec::new();
    let mut chars = input.chars();
    let mut heap = None;
    let mut quote = None;
    let mut expect_whitespace = false;

    loop {
        let Some(mut ch) = chars.next() else {
            if let Some(quote) = quote.take() {
                bail!("Missing closing '{quote}'");
            }
            if let Some(arg) = heap.take() {
                out.push(arg);
            }
            break;
        };

        ensure!(
            !expect_whitespace || ch.is_whitespace(),
            "Expected white space after quoted argument"
        );
        expect_whitespace = false;

        if QUOTES.contains(&ch) {
            if let Some(qchr) = quote {
                if qchr == ch {
                    // close the argument
                    if let Some(arg) = heap.take() {
                        out.push(arg);
                    }
                    quote = None;
                    expect_whitespace = true;
                } else {
                    // accept the other quoting character as normal char
                    heap.get_or_insert(String::new()).push(ch);
                }
            } else {
                // beginning of a new argument
                ensure!(heap.is_none(), "Missing opening quote '{ch}'");
                quote = Some(ch);
            }
        } else if ch.is_whitespace() {
            if quote.is_none() {
                if let Some(arg) = heap.take() {
                    out.push(arg);
                }
            } else {
                heap.get_or_insert(String::new()).push(ch);
            }
        } else {
            if ch == '\\' {
                ch = chars.next().context("Invalid escape")?;
            }
            heap.get_or_insert(String::new()).push(ch);
        }
    }

    Ok(out)
}

fn warn_unsupported(opt: &str) -> Result {
    match std::env::var(WILD_UNSUPPORTED_ENV)
        .unwrap_or_default()
        .as_str()
    {
        "warn" | "" => crate::error::warning(&format!("{opt} is not yet supported")),
        "ignore" => {}
        "error" => bail!("{opt} is not yet supported"),
        other => bail!("Unsupported value for {WILD_UNSUPPORTED_ENV}={other}"),
    }
    Ok(())
}

fn parse_time_phase_options(input: &str) -> Result<Vec<CounterKind>> {
    input.split(',').map(|s| s.parse()).collect()
}

impl FromStr for CounterKind {
    type Err = crate::error::Error;

    fn from_str(s: &str) -> Result<Self> {
        Ok(match s {
            "cycles" => CounterKind::Cycles,
            "instructions" => CounterKind::Instructions,
            "cache-misses" => CounterKind::CacheMisses,
            "branch-misses" => CounterKind::BranchMisses,
            "page-faults" => CounterKind::PageFaults,
            "page-faults-minor" => CounterKind::PageFaultsMinor,
            "page-faults-major" => CounterKind::PageFaultsMajor,
            "l1d-read" => CounterKind::L1dRead,
            "l1d-miss" => CounterKind::L1dMiss,
            other => bail!("Unsupported performance counter `{other}`"),
        })
    }
}

#[cfg(test)]
mod tests {
    use super::SILENTLY_IGNORED_FLAGS;
    use crate::args::InputSpec;
    use itertools::Itertools;
    use std::num::NonZeroUsize;
    use std::path::Path;
    use std::path::PathBuf;
    use std::str::FromStr;

    const INPUT1: &[&str] = &[
        "-pie",
        "-z",
        "relro",
        "-zrelro",
        "-hash-style=gnu",
        "--hash-style=gnu",
        "-build-id",
        "--build-id",
        "--eh-frame-hdr",
        "-m",
        "elf_x86_64",
        "-dynamic-linker",
        "/lib64/ld-linux-x86-64.so.2",
        "-o",
        "/build/target/debug/deps/c1-a212b73b12b6d123",
        "/lib/x86_64-linux-gnu/Scrt1.o",
        "/lib/x86_64-linux-gnu/crti.o",
        "/usr/bin/../lib/gcc/x86_64-linux-gnu/12/crtbeginS.o",
        "-L/build/target/debug/deps",
        "-L/tool/lib/rustlib/x86_64/lib",
        "-L/tool/lib/rustlib/x86_64/lib",
        "-L/usr/bin/../lib/gcc/x86_64-linux-gnu/12",
        "-L/usr/bin/../lib/gcc/x86_64-linux-gnu/12/../../../../lib64",
        "-L/lib/x86_64-linux-gnu",
        "-L/lib/../lib64",
        "-L/usr/lib/x86_64-linux-gnu",
        "-L/usr/lib/../lib64",
        "-L",
        "/lib",
        "-L/usr/lib",
        "/tmp/rustcDcR20O/symbols.o",
        "/build/target/debug/deps/c1-a212b73b12b6d123.1.rcgu.o",
        "/build/target/debug/deps/c1-a212b73b12b6d123.2.rcgu.o",
        "/build/target/debug/deps/c1-a212b73b12b6d123.3.rcgu.o",
        "/build/target/debug/deps/c1-a212b73b12b6d123.4.rcgu.o",
        "/build/target/debug/deps/c1-a212b73b12b6d123.5.rcgu.o",
        "/build/target/debug/deps/c1-a212b73b12b6d123.6.rcgu.o",
        "/build/target/debug/deps/c1-a212b73b12b6d123.7.rcgu.o",
        "--as-needed",
        "-as-needed",
        "-Bstatic",
        "/tool/lib/rustlib/x86_64/lib/libstd-6498d8891e016dca.rlib",
        "/tool/lib/rustlib/x86_64/lib/libpanic_unwind-3debdee1a9058d84.rlib",
        "/tool/lib/rustlib/x86_64/lib/libobject-8339c5bd5cbc92bf.rlib",
        "/tool/lib/rustlib/x86_64/lib/libmemchr-160ebcebb54c11ba.rlib",
        "/tool/lib/rustlib/x86_64/lib/libaddr2line-95c75789f1b65e37.rlib",
        "/tool/lib/rustlib/x86_64/lib/libgimli-7e8094f2d6258832.rlib",
        "/tool/lib/rustlib/x86_64/lib/librustc_demangle-bac9783ef1b45db0.rlib",
        "/tool/lib/rustlib/x86_64/lib/libstd_detect-a1cd87df2f2d8e76.rlib",
        "/tool/lib/rustlib/x86_64/lib/libhashbrown-7fd06d468d7dba16.rlib",
        "/tool/lib/rustlib/x86_64/lib/librustc_std_workspace_alloc-5ac19487656e05bf.rlib",
        "/tool/lib/rustlib/x86_64/lib/libminiz_oxide-c7c35d32cf825c11.rlib",
        "/tool/lib/rustlib/x86_64/lib/libadler-c523f1571362e70b.rlib",
        "/tool/lib/rustlib/x86_64/lib/libunwind-85f17c92b770a911.rlib",
        "/tool/lib/rustlib/x86_64/lib/libcfg_if-598d3ba148dadcea.rlib",
        "/tool/lib/rustlib/x86_64/lib/liblibc-a58ec2dab545caa4.rlib",
        "/tool/lib/rustlib/x86_64/lib/liballoc-f9dda8cca149f0fc.rlib",
        "/tool/lib/rustlib/x86_64/lib/librustc_std_workspace_core-7ba4c315dd7a3503.rlib",
        "/tool/lib/rustlib/x86_64/lib/libcore-5ac2993e19124966.rlib",
        "/tool/lib/rustlib/x86_64/lib/libcompiler_builtins-df2fb7f50dec519a.rlib",
        "-Bdynamic",
        "-lgcc_s",
        "-lutil",
        "-lrt",
        "-lpthread",
        "-lm",
        "-ldl",
        "-lc",
        "--eh-frame-hdr",
        "-z",
        "noexecstack",
        "-znoexecstack",
        "--gc-sections",
        "-z",
        "relro",
        "-z",
        "now",
        "-z",
        "lazy",
        "-soname=fpp",
        "-soname",
        "bar",
        "/usr/bin/../lib/gcc/x86_64-linux-gnu/12/crtendS.o",
        "/lib/x86_64-linux-gnu/crtn.o",
        "--version-script",
        "a.ver",
        "--no-threads",
        "--no-add-needed",
        "--no-copy-dt-needed-entries",
        "--discard-locals",
        "-X",
        "-EL",
        "-v",
        "--sysroot=/usr/aarch64-linux-gnu",
        "--demangle",
        "--no-demangle",
        "-l:lib85caec4suo0pxg06jm2ma7b0o.so",
        "-rpath",
        "foo/",
        "-rpath=bar/",
        "-Rbaz",
        "-R",
        "somewhere",
    ];

    #[track_caller]
    fn assert_contains(c: &[Box<Path>], v: &str) {
        assert!(c.iter().any(|p| p.as_ref() == Path::new(v)));
    }

    #[test]
    fn test_parse() {
        let args = super::parse(|| INPUT1.iter()).unwrap();
        assert!(args.is_relocatable());
        assert_eq!(
            args.inputs
                .iter()
                .filter_map(|i| match &i.spec {
                    InputSpec::File(_) => None,
                    InputSpec::Lib(lib_name) => Some(lib_name.as_ref()),
                })
                .collect_vec(),
            &["gcc_s", "util", "rt", "pthread", "m", "dl", "c"]
        );
        assert_contains(&args.lib_search_path, "/lib");
        assert_contains(&args.lib_search_path, "/usr/lib");
        assert!(!args.inputs.iter().any(|i| match &i.spec {
            InputSpec::File(f) => f.as_ref() == Path::new("/usr/bin/ld"),
            InputSpec::Lib(_) => false,
        }));
        assert_eq!(
            args.version_script_path,
            Some(PathBuf::from_str("a.ver").unwrap())
        );
        assert_eq!(args.soname, Some("bar".to_owned()));
        assert_eq!(args.num_threads, Some(NonZeroUsize::new(1).unwrap()));
        assert!(args.should_print_version);
        assert_eq!(
            args.sysroot,
            Some(Box::from(Path::new("/usr/aarch64-linux-gnu")))
        );
        assert!(args.inputs.iter().any(|i| match &i.spec {
            InputSpec::File(f) => f.as_ref() == Path::new("lib85caec4suo0pxg06jm2ma7b0o.so"),
            InputSpec::Lib(_) => false,
        }));
        assert_eq!(args.rpath.as_deref(), Some("foo/:bar/:baz:somewhere"));
    }

    #[test]
    fn test_arguments_from_string() {
        use super::arguments_from_string;

        assert!(arguments_from_string("").unwrap().is_empty());
        assert!(arguments_from_string("''").unwrap().is_empty());
        assert!(arguments_from_string("\"\"").unwrap().is_empty());
        assert_eq!(
            arguments_from_string(r#""foo" "bar""#).unwrap(),
            ["foo", "bar"]
        );
        assert_eq!(
            arguments_from_string(r#""foo\"" "\"b\"ar""#).unwrap(),
            ["foo\"", "\"b\"ar"]
        );
        assert_eq!(
            arguments_from_string("   foo  bar      ").unwrap(),
            ["foo", "bar"]
        );
        assert!(arguments_from_string("'foo''bar'").is_err());
        assert_eq!(
            arguments_from_string("'foo' 'bar' baz").unwrap(),
            ["foo", "bar", "baz"]
        );
        assert_eq!(arguments_from_string("foo\nbar").unwrap(), ["foo", "bar"]);
        assert_eq!(
            arguments_from_string(r#"'foo' "bar" baz"#).unwrap(),
            ["foo", "bar", "baz"]
        );
        assert_eq!(arguments_from_string("'foo bar'").unwrap(), ["foo bar"]);
        assert_eq!(
            arguments_from_string("'foo \"  bar'").unwrap(),
            ["foo \"  bar"]
        );
        assert!(arguments_from_string("foo\\").is_err());
        assert!(arguments_from_string("'foo").is_err());
        assert!(arguments_from_string("foo\"").is_err());
    }

    #[test]
    fn test_ignored_flags() {
        for flag in SILENTLY_IGNORED_FLAGS {
            assert!(!flag.starts_with('-'));
        }
    }
}<|MERGE_RESOLUTION|>--- conflicted
+++ resolved
@@ -436,13 +436,8 @@
                 "nocopyreloc" => args.allow_copy_relocations = false,
                 "nodelete" => args.needs_nodelete_handling = true,
                 "defs" => args.no_undefined = true,
-<<<<<<< HEAD
                 "undefs" => args.no_undefined = false,
                 "muldefs" => args.allow_multiple_definitions = true,
-                "undefs" => args.no_undefined = false,
-=======
-                "muldefs" => args.allow_multiple_definitions = true,
->>>>>>> df797747
                 _ => {
                     warn_unsupported(&format!("-z {arg}"))?;
                     // TODO: Handle these
