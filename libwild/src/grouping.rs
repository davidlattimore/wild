--- conflicted
+++ resolved
@@ -159,13 +159,7 @@
 
 /// Decides after how many symbols, we should start a new group.
 fn determine_symbols_per_group(parsed_inputs: &ParsedInputs, args: &Args) -> usize {
-<<<<<<< HEAD
-    let num_symbols = parsed_inputs.num_symbols();
-
     let num_threads = args.available_threads.get();
-=======
-    let num_threads = args.num_threads.get();
->>>>>>> 06e9062e
 
     // If we're running with a single thread, then we might as well put everything into a single
     // group.
