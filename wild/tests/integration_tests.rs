--- conflicted
+++ resolved
@@ -421,12 +421,9 @@
 #[derive(Copy, Clone, Debug, PartialEq, Eq, EnumString)]
 enum InputType {
     Object,
-<<<<<<< HEAD
-    Archive {thin: bool},
-=======
     Archive,
+    ThinArchive,
     #[strum(serialize = "Shared")]
->>>>>>> d3939d22
     SharedObject,
 }
 
@@ -606,25 +603,7 @@
                         .ok_or_else(|| anyhow!("DiffIgnore missing '='"))
                         .map(|(a, b)| (a.to_owned(), b.to_owned()))?,
                 ),
-<<<<<<< HEAD
-                "Object" => config.deps.push(Dep {
-                    filenames: arg.split(',').map(|s| s.to_owned()).collect(),
-                    input_type: InputType::Object,
-                }),
-                "Archive" => config.deps.push(Dep {
-                    filenames: arg.split(',').map(|s| s.to_owned()).collect(),
-                    input_type: InputType::Archive {thin: false},
-                }),
-                "ThinArchive" => config.deps.push(Dep {
-                    filenames: arg.split(',').map(|s| s.to_owned()).collect(),
-                    input_type: InputType::Archive {thin: true},
-                }),
-                "Shared" => config.deps.push(Dep {
-                    filenames: arg.split(',').map(|s| s.to_owned()).collect(),
-                    input_type: InputType::SharedObject,
-                }),
-=======
-                input_type @ ("Object" | "Archive" | "Shared") => {
+                input_type @ ("Object" | "Archive" | "ThinArchive" | "Shared") => {
                     let input_type = InputType::from_str(input_type)?;
                     let files = arg
                         .split(",")
@@ -639,7 +618,6 @@
 
                     config.deps.push(Dep { files, input_type })
                 }
->>>>>>> d3939d22
                 "Compiler" => config.compiler = arg.trim().to_owned(),
                 "Arch" => {
                     config.support_architectures = arg
@@ -833,7 +811,8 @@
         .context("At least one object is required")?;
 
     match dep.input_type {
-        InputType::Archive {thin} => {
+        InputType::Archive | InputType::ThinArchive => {
+            let thin = matches!(dep.input_type, InputType::ThinArchive);
             let archive_path = first_obj_path.with_extension("a");
             if !is_newer(&archive_path, obj_paths.iter()) {
                 make_archive(&archive_path, &obj_paths, thin)?;
@@ -1644,8 +1623,8 @@
     fn fmt(&self, f: &mut std::fmt::Formatter<'_>) -> std::fmt::Result {
         match self {
             InputType::Object => write!(f, "object"),
-            InputType::Archive {thin: false} => write!(f, "archive"),
-            InputType::Archive {thin: true} => write!(f, "thin archive"),
+            InputType::Archive => write!(f, "archive"),
+            InputType::ThinArchive => write!(f, "thin archive"),
             InputType::SharedObject => write!(f, "shared"),
         }
     }
